name: Continuous integration

on:
  - push
  - pull_request

jobs:
  changelog:
    name: Changelog
    runs-on: ubuntu-latest

    outputs:
      changelog: ${{ steps.changed-files.outputs.all_changed_files }}

    steps:
      - name: Checkout code
        uses: actions/checkout@v3
        with:
          fetch-depth: 0

      - name: Get changed files
        id: changed-files
        uses: tj-actions/changed-files@v35.0.1

  run_unitary_tests:
    name: Run unitary tests
    runs-on: ubuntu-latest

    needs: changelog
    if: |
      contains(needs.changelog.outputs.changelog, 'src') ||
      contains(needs.changelog.outputs.changelog, 'proto')

    steps:
      - name: Checkout code
        uses: actions/checkout@v3
        with:
          fetch-depth: 0

      - name: Install toolchain
        uses: actions-rs/toolchain@v1
        with:
          toolchain: stable

      - name: Install protoc
        uses: arduino/setup-protoc@v1
        with:
          version: "3.x"

      - name: Cargo test
        uses: actions-rs/cargo@v1
        with:
          command: test
          args: --verbose

  release_version:
    name: Release version
    runs-on: ubuntu-latest

    needs: run_unitary_tests
    if: github.ref == 'refs/heads/main'

    steps:
      - name: Checkout code
        uses: actions/checkout@v3
        with:
          fetch-depth: 0

      - name: Create tag
        id: tagging
<<<<<<< HEAD
        uses: anothrNick/github-tag-action@1.61.0
=======
        uses: anothrNick/github-tag-action@1.54.0
>>>>>>> 5bc5f1d4
        env:
          GITHUB_TOKEN: ${{ secrets.GITHUB_TOKEN }}
          DEFAULT_BUMP: patch

      - name: Release
        uses: softprops/action-gh-release@v1
        with:
          tag_name: ${{ steps.tagging.outputs.new_tag }}
          token: ${{ secrets.PAT }}<|MERGE_RESOLUTION|>--- conflicted
+++ resolved
@@ -68,11 +68,7 @@
 
       - name: Create tag
         id: tagging
-<<<<<<< HEAD
         uses: anothrNick/github-tag-action@1.61.0
-=======
-        uses: anothrNick/github-tag-action@1.54.0
->>>>>>> 5bc5f1d4
         env:
           GITHUB_TOKEN: ${{ secrets.GITHUB_TOKEN }}
           DEFAULT_BUMP: patch

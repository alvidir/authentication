name: Continuous integration

on:
  - push
  - pull_request

jobs:
  changelog:
    name: Changelog
    runs-on: ubuntu-latest

    outputs:
      changelog: ${{ steps.changed-files.outputs.all_changed_files }}

    steps:
      - name: Checkout code
        uses: actions/checkout@v3
        with:
          fetch-depth: 0

      - name: Get changed files
        id: changed-files
<<<<<<< HEAD
        uses: tj-actions/changed-files@v35.4.0
=======
        uses: tj-actions/changed-files@v35.0.1
>>>>>>> 9f216be4

  run_unitary_tests:
    name: Run unitary tests
    runs-on: ubuntu-latest

    needs: changelog
    if: |
      contains(needs.changelog.outputs.changelog, 'src') ||
      contains(needs.changelog.outputs.changelog, 'proto')

    steps:
      - name: Checkout code
        uses: actions/checkout@v3
        with:
          fetch-depth: 0

      - name: Install toolchain
        uses: actions-rs/toolchain@v1
        with:
          toolchain: stable

      - name: Install protoc
        uses: arduino/setup-protoc@v1
        with:
          version: "3.x"

      - name: Cargo test
        uses: actions-rs/cargo@v1
        with:
          command: test
          args: --verbose

  release_version:
    name: Release version
    runs-on: ubuntu-latest

    needs: run_unitary_tests
    if: github.ref == 'refs/heads/main'

    steps:
      - name: Checkout code
        uses: actions/checkout@v3
        with:
          fetch-depth: 0

      - name: Create tag
        id: tagging
        uses: anothrNick/github-tag-action@1.61.0
        env:
          GITHUB_TOKEN: ${{ secrets.GITHUB_TOKEN }}
          DEFAULT_BUMP: patch

      - name: Release
        uses: softprops/action-gh-release@v1
        with:
          tag_name: ${{ steps.tagging.outputs.new_tag }}
          token: ${{ secrets.PAT }}<|MERGE_RESOLUTION|>--- conflicted
+++ resolved
@@ -20,11 +20,7 @@
 
       - name: Get changed files
         id: changed-files
-<<<<<<< HEAD
         uses: tj-actions/changed-files@v35.4.0
-=======
-        uses: tj-actions/changed-files@v35.0.1
->>>>>>> 9f216be4
 
   run_unitary_tests:
     name: Run unitary tests

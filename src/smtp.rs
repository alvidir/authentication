--- conflicted
+++ resolved
@@ -3,6 +3,7 @@
 use crate::base64::B64_CUSTOM_ENGINE;
 use crate::result::{Error, Result, StdResult};
 use crate::user::application as user_app;
+use crate::user::domain::Email;
 use base64::Engine;
 use lettre::address::AddressError;
 use lettre::message::{Mailbox, SinglePart};
@@ -125,16 +126,16 @@
 
 impl<'a> Smtp<'a> {
     #[instrument(skip(self))]
-    fn send_email(&self, to: &str, subject: &str, body: String) -> Result<()> {
+    fn send_email(&self, to: &Email, subject: &str, body: String) -> Result<()> {
         let formated_subject = if !self.issuer.is_empty() {
             format!("[{}] {}", self.issuer, subject)
         } else {
             subject.to_string()
         };
 
-        let to = to.parse().map_err(|err: AddressError| {
+        let to = to.as_ref().parse().map_err(|err: AddressError| {
             error!(
-                to,
+                to = to.as_ref(),
                 from = self.origin.to_string(),
                 error = err.to_string(),
                 "parsing verification email destination"
@@ -163,9 +164,9 @@
 
 impl<'a> user_app::Mailer for Smtp<'a> {
     #[instrument(skip(self))]
-    fn send_credentials_verification_email(&self, email: &str, token: &str) -> Result<()> {
+    fn send_credentials_verification_email(&self, email: &Email, token: &str) -> Result<()> {
         let mut context = Context::new();
-        context.insert("name", email.split('@').collect::<Vec<&str>>()[0]);
+        context.insert("name", email.as_ref().split('@').collect::<Vec<&str>>()[0]);
         context.insert("token", &B64_CUSTOM_ENGINE.encode(token));
 
         let body = self
@@ -183,9 +184,9 @@
     }
 
     #[instrument(skip(self))]
-    fn send_credentials_recovery_email(&self, email: &str, token: &str) -> Result<()> {
+    fn send_credentials_recovery_email(&self, email: &Email, token: &str) -> Result<()> {
         let mut context = Context::new();
-        context.insert("name", email.split('@').collect::<Vec<&str>>()[0]);
+        context.insert("name", email.as_ref().split('@').collect::<Vec<&str>>()[0]);
         context.insert("token", &B64_CUSTOM_ENGINE.encode(token));
 
         let body = self
@@ -201,36 +202,4 @@
 
         self.send_email(email, self.reset_subject, body)
     }
-<<<<<<< HEAD
-}
-
-#[cfg(test)]
-pub mod tests {
-    use crate::result::{Error, Result};
-    use crate::user::application::Mailer;
-
-    #[derive(Default)]
-    pub struct MailerMock {
-        pub force_fail: bool,
-    }
-
-    impl Mailer for MailerMock {
-        fn send_credentials_verification_email(&self, _: &str, _: &str) -> Result<()> {
-            if self.force_fail {
-                return Err(Error::Unknown);
-            }
-
-            Ok(())
-        }
-
-        fn send_credentials_recovery_email(&self, _: &str, _: &str) -> Result<()> {
-            if self.force_fail {
-                return Err(Error::Unknown);
-            }
-
-            Ok(())
-        }
-    }
-=======
->>>>>>> c2218314
 }